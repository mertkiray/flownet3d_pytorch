#!/usr/bin/env python
# -*- coding: utf-8 -*-


import os
import sys
import glob
import h5py
import numpy as np
from scipy.spatial.transform import Rotation
from torch.utils.data import Dataset
from sklearn.neighbors import NearestNeighbors
from scipy.spatial.distance import minkowski


# Part of the code is referred from: https://github.com/charlesq34/pointnet

def download():
    BASE_DIR = os.path.dirname(os.path.abspath(__file__))
    DATA_DIR = os.path.join(BASE_DIR, 'data')
    if not os.path.exists(DATA_DIR):
        os.mkdir(DATA_DIR)
    if not os.path.exists(os.path.join(DATA_DIR, 'modelnet40_ply_hdf5_2048')):
        www = 'https://shapenet.cs.stanford.edu/media/modelnet40_ply_hdf5_2048.zip'
        zipfile = os.path.basename(www)
        os.system('wget %s; unzip %s' % (www, zipfile))
        os.system('mv %s %s' % (zipfile[:-4], DATA_DIR))
        os.system('rm %s' % (zipfile))


def load_data(partition):
    # download()
    BASE_DIR = os.path.dirname(os.path.abspath(__file__))
    DATA_DIR = os.path.join(BASE_DIR, '../../datasets')
    all_data = []
    all_label = []
    for h5_name in glob.glob(os.path.join(DATA_DIR, 'modelnet40_ply_hdf5_2048', 'ply_data_%s*.h5' % partition)):
        f = h5py.File(h5_name)
        data = f['data'][:].astype('float32')
        label = f['label'][:].astype('int64')
        f.close()
        all_data.append(data)
        all_label.append(label)
    all_data = np.concatenate(all_data, axis=0)
    all_label = np.concatenate(all_label, axis=0)
    return all_data, all_label


def translate_pointcloud(pointcloud):
    xyz1 = np.random.uniform(low=2. / 3., high=3. / 2., size=[3])
    xyz2 = np.random.uniform(low=-0.2, high=0.2, size=[3])

    translated_pointcloud = np.add(np.multiply(pointcloud, xyz1), xyz2).astype('float32')
    return translated_pointcloud


def jitter_pointcloud(pointcloud, sigma=0.01, clip=0.05):
    N, C = pointcloud.shape
    pointcloud += np.clip(sigma * np.random.randn(N, C), -1 * clip, clip)
    return pointcloud

def farthest_subsample_points(pointcloud1, pointcloud2, num_subsampled_points=768):
    pointcloud1 = pointcloud1.T
    pointcloud2 = pointcloud2.T
    num_points = pointcloud1.shape[0]
    nbrs1 = NearestNeighbors(n_neighbors=num_subsampled_points, algorithm='auto',
                             metric=lambda x, y: minkowski(x, y), n_jobs=1).fit(pointcloud1)
    random_p1 = np.random.random(size=(1, 3)) + np.array([[500, 500, 500]]) * np.random.choice([1, -1, 1, -1])
    idx1 = nbrs1.kneighbors(random_p1, return_distance=False).reshape((num_subsampled_points,))
    nbrs2 = NearestNeighbors(n_neighbors=num_subsampled_points, algorithm='auto',
                             metric=lambda x, y: minkowski(x, y), n_jobs=1).fit(pointcloud2)
    random_p2 = random_p1 #np.random.random(size=(1, 3)) + np.array([[500, 500, 500]]) * np.random.choice([1, -1, 2, -2])
    idx2 = nbrs2.kneighbors(random_p2, return_distance=False).reshape((num_subsampled_points,))
    return pointcloud1[idx1, :].T, pointcloud2[idx2, :].T


class ModelNet40(Dataset):
    def __init__(self, num_points, num_subsampled_points = 768, partition='train', gaussian_noise=False, unseen=False, factor=4):
        self.data, self.label = load_data(partition)
        self.num_points = num_points
        self.partition = partition
        self.gaussian_noise = gaussian_noise
        self.unseen = unseen
        self.label = self.label.squeeze()
        self.factor = factor
        self.num_subsampled_points = num_subsampled_points
        if num_points != num_subsampled_points:
            self.subsampled = True
        else:
            self.subsampled = False
        if self.unseen:
            ######## simulate testing on first 20 categories while training on last 20 categories
            if self.partition == 'test':
                self.data = self.data[self.label>=20]
                self.label = self.label[self.label>=20]
            elif self.partition == 'train':
                self.data = self.data[self.label<20]
                self.label = self.label[self.label<20]

    def __getitem__(self, item):
        pointcloud = self.data[item][:self.num_points]
        # if self.gaussian_noise:
        #     pointcloud = jitter_pointcloud(pointcloud)
        if self.partition != 'train':
            np.random.seed(item)
        anglex = np.random.uniform() * np.pi / self.factor
        angley = np.random.uniform() * np.pi / self.factor
        anglez = np.random.uniform() * np.pi / self.factor

        cosx = np.cos(anglex)
        cosy = np.cos(angley)
        cosz = np.cos(anglez)
        sinx = np.sin(anglex)
        siny = np.sin(angley)
        sinz = np.sin(anglez)
        Rx = np.array([[1, 0, 0],
                        [0, cosx, -sinx],
                        [0, sinx, cosx]])
        Ry = np.array([[cosy, 0, siny],
                        [0, 1, 0],
                        [-siny, 0, cosy]])
        Rz = np.array([[cosz, -sinz, 0],
                        [sinz, cosz, 0],
                        [0, 0, 1]])
        # 生成旋转矩阵
        R_ab = Rx.dot(Ry).dot(Rz)
        R_ba = R_ab.T
        # 生成平移向量
        translation_ab = np.array([np.random.uniform(-0.5, 0.5), np.random.uniform(-0.5, 0.5),
                                   np.random.uniform(-0.5, 0.5)])
        translation_ba = -R_ba.dot(translation_ab)

        pointcloud1 = pointcloud.T
<<<<<<< HEAD
=======
        
>>>>>>> 051ead64
        rotation_ab = Rotation.from_euler('zyx', [anglez, angley, anglex])
        pointcloud2 = rotation_ab.apply(pointcloud1.T).T + np.expand_dims(translation_ab, axis=1)

        euler_ab = np.asarray([anglez, angley, anglex])
        euler_ba = -euler_ab[::-1]

        pointcloud1 = np.random.permutation(pointcloud1.T).T
        pointcloud2 = np.random.permutation(pointcloud2.T).T

        if self.gaussian_noise:
            pointcloud1 = jitter_pointcloud(pointcloud1)
            pointcloud2 = jitter_pointcloud(pointcloud2)

        if self.subsampled:
            pointcloud1, pointcloud2 = farthest_subsample_points(pointcloud1, pointcloud2,
                                                                 num_subsampled_points=self.num_subsampled_points)

        return pointcloud1.astype('float32'), pointcloud2.astype('float32'), R_ab.astype('float32'), \
               translation_ab.astype('float32'), R_ba.astype('float32'), translation_ba.astype('float32'), \
               euler_ab.astype('float32'), euler_ba.astype('float32')

    def __len__(self):
        return self.data.shape[0]


class SceneflowDataset(Dataset):
    def __init__(self, npoints=2048, root='data_preprocessing/data_processed_maxcut_35_both_mask_20k_2k', partition='train'):
        self.npoints = npoints
        self.partition = partition
        self.root = root
        if self.partition=='train':
            self.datapath = glob.glob(os.path.join(self.root, 'TRAIN*.npz'))
        else:
            self.datapath = glob.glob(os.path.join(self.root, 'TEST*.npz'))
        self.cache = {}
        self.cache_size = 30000

        ###### deal with one bad datapoint with nan value
        self.datapath = [d for d in self.datapath if 'TRAIN_C_0140_left_0006-0' not in d]
        ######
        print(self.partition, ': ',len(self.datapath))

    def __getitem__(self, index):
        if index in self.cache:
            pos1, pos2, color1, color2, flow, mask1 = self.cache[index]
        else:
            fn = self.datapath[index]
            with open(fn, 'rb') as fp:
                data = np.load(fp)
                pos1 = data['points1'].astype('float32')
                pos2 = data['points2'].astype('float32')
                color1 = data['color1'].astype('float32')
                color2 = data['color2'].astype('float32')
                flow = data['flow'].astype('float32')
                mask1 = data['valid_mask1']

            if len(self.cache) < self.cache_size:
                self.cache[index] = (pos1, pos2, color1, color2, flow, mask1)

        if self.partition == 'train':
            n1 = pos1.shape[0]
            sample_idx1 = np.random.choice(n1, self.npoints, replace=False)
            n2 = pos2.shape[0]
            sample_idx2 = np.random.choice(n2, self.npoints, replace=False)

            pos1 = pos1[sample_idx1, :]
            pos2 = pos2[sample_idx2, :]
            color1 = color1[sample_idx1, :]
            color2 = color2[sample_idx2, :]
            flow = flow[sample_idx1, :]
            mask1 = mask1[sample_idx1]
        else:
            pos1 = pos1[:self.npoints, :]
            pos2 = pos2[:self.npoints, :]
            color1 = color1[:self.npoints, :]
            color2 = color2[:self.npoints, :]
            flow = flow[:self.npoints, :]
            mask1 = mask1[:self.npoints]

        pos1_center = np.mean(pos1, 0)
        pos1 -= pos1_center
        pos2 -= pos1_center

        return pos1, pos2, color1, color2, flow, mask1

    def __len__(self):
        return len(self.datapath)




if __name__ == '__main__':
    train = ModelNet40(1024)
    test = ModelNet40(1024, 'test')
    for data in train:
        print(data[0].shape)
        break<|MERGE_RESOLUTION|>--- conflicted
+++ resolved
@@ -131,10 +131,6 @@
         translation_ba = -R_ba.dot(translation_ab)
 
         pointcloud1 = pointcloud.T
-<<<<<<< HEAD
-=======
-        
->>>>>>> 051ead64
         rotation_ab = Rotation.from_euler('zyx', [anglez, angley, anglex])
         pointcloud2 = rotation_ab.apply(pointcloud1.T).T + np.expand_dims(translation_ab, axis=1)
 
