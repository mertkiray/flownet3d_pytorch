#!/usr/bin/env python
# -*- coding: utf-8 -*-


from __future__ import print_function
import os
import gc
import argparse
import torch
import torch.nn as nn
import torch.nn.functional as F
import torch.optim as optim
from torch.optim.lr_scheduler import MultiStepLR, StepLR
from data import ModelNet40, SceneflowDataset
from model import FlowNet3D
import numpy as np
from torch.utils.data import DataLoader
# from tensorboardX import SummaryWriter
from tqdm import tqdm


class IOStream:
    def __init__(self, path):
        self.f = open(path, 'a')

    def cprint(self, text):
        print(text)
        self.f.write(text + '\n')
        self.f.flush()

    def close(self):
        self.f.close()


def _init_(args):
    if not os.path.exists('checkpoints'):
        os.makedirs('checkpoints')
    if not os.path.exists('checkpoints/' + args.exp_name):
        os.makedirs('checkpoints/' + args.exp_name)
    if not os.path.exists('checkpoints/' + args.exp_name + '/' + 'models'):
        os.makedirs('checkpoints/' + args.exp_name + '/' + 'models')
    os.system('cp main.py checkpoints' + '/' + args.exp_name + '/' + 'main.py.backup')
    os.system('cp model.py checkpoints' + '/' + args.exp_name + '/' + 'model.py.backup')
    os.system('cp data.py checkpoints' + '/' + args.exp_name + '/' + 'data.py.backup')

def weights_init(m):
    classname=m.__class__.__name__
    if classname.find('Conv2d') != -1:
        nn.init.kaiming_normal_(m.weight.data)
    if classname.find('Conv1d') != -1:
        nn.init.kaiming_normal_(m.weight.data)

def test_one_epoch(args, net, test_loader):
    net.eval()

    total_loss = 0
    num_examples = 0
    for i, data in tqdm(enumerate(test_loader), total = len(test_loader)):
        pc1, pc2, color1, color2, flow, mask1 = data
        pc1 = pc1.cuda().transpose(2,1).contiguous()
        pc2 = pc2.cuda().transpose(2,1).contiguous()
        color1 = color1.cuda().transpose(2,1).contiguous()
        color2 = color2.cuda().transpose(2,1).contiguous()
        flow = flow.cuda()
        mask1 = mask1.cuda().float()

        batch_size = pc1.size(0)
        num_examples += batch_size
        flow_pred = net(pc1, pc2, color1, color2).permute(0,2,1)
        loss = torch.mean(mask1 * torch.sum((flow_pred - flow) * (flow_pred - flow), -1) / 2.0)

        total_loss += loss.item() * batch_size
        

    return total_loss * 1.0 / num_examples


def train_one_epoch(args, net, train_loader, opt):
    net.train()
    num_examples = 0
    total_loss = 0
    for i, data in tqdm(enumerate(train_loader), total = len(train_loader)):
        pc1, pc2, color1, color2, flow, mask1 = data
        pc1 = pc1.cuda().transpose(2,1).contiguous()
        pc2 = pc2.cuda().transpose(2,1).contiguous()
        color1 = color1.cuda().transpose(2,1).contiguous()
        color2 = color2.cuda().transpose(2,1).contiguous()
        flow = flow.cuda().transpose(2,1).contiguous()
        mask1 = mask1.cuda().float()

        batch_size = pc1.size(0)
        opt.zero_grad()
        num_examples += batch_size
        flow_pred = net(pc1, pc2, color1, color2)
        loss = torch.mean(mask1 * torch.sum((flow_pred - flow) ** 2, 1) / 2.0)
        loss.backward()

        opt.step()
        total_loss += loss.item() * batch_size

        # if (i+1) % 100 == 0:
        #     print("batch: %d, mean loss: %f" % (i, total_loss / 100 / batch_size))
        #     total_loss = 0
    return total_loss * 1.0 / num_examples


def test(args, net, test_loader, boardio, textio):

    test_loss = test_one_epoch(args, net, test_loader)

    textio.cprint('==FINAL TEST==')
    textio.cprint('mean test loss: %f'%test_loss)


def train(args, net, train_loader, test_loader, boardio, textio):
    if args.use_sgd:
        print("Use SGD")
        opt = optim.SGD(net.parameters(), lr=args.lr * 100, momentum=args.momentum, weight_decay=1e-4)
    else:
        print("Use Adam")
        opt = optim.Adam(net.parameters(), lr=args.lr, weight_decay=1e-4)
    # scheduler = MultiStepLR(opt, milestones=[75, 150, 200], gamma=0.1)
    scheduler = StepLR(opt, 10, gamma = 0.7)

    best_test_loss = np.inf
    for epoch in range(args.epochs):
        textio.cprint('==epoch: %d, learning rate: %f=='%(epoch, opt.param_groups[0]['lr']))
        train_loss = train_one_epoch(args, net, train_loader, opt)
        textio.cprint('mean train EPE loss: %f'%train_loss)

        test_loss = test_one_epoch(args, net, test_loader)
        textio.cprint('mean test EPE loss: %f'%test_loss)
        if best_test_loss >= test_loss:
            best_test_loss = test_loss
            textio.cprint('best test loss till now: %f'%test_loss)
            if torch.cuda.device_count() > 1:
                torch.save(net.module.state_dict(), 'checkpoints/%s/models/model.best.t7' % args.exp_name)
            else:
                torch.save(net.state_dict(), 'checkpoints/%s/models/model.best.t7' % args.exp_name)
        
        scheduler.step()
        # if torch.cuda.device_count() > 1:
        #     torch.save(net.module.state_dict(), 'checkpoints/%s/models/model.%d.t7' % (args.exp_name, epoch))
        # else:
        #     torch.save(net.state_dict(), 'checkpoints/%s/models/model.%d.t7' % (args.exp_name, epoch))
        # gc.collect()


def main():
    parser = argparse.ArgumentParser(description='Point Cloud Registration')
    parser.add_argument('--exp_name', type=str, default='test', metavar='N',
                        help='Name of the experiment')
    parser.add_argument('--model', type=str, default='flownet', metavar='N',
                        choices=['flownet'],
                        help='Model to use, [flownet]')
    parser.add_argument('--emb_dims', type=int, default=512, metavar='N',
                        help='Dimension of embeddings')
<<<<<<< HEAD
    parser.add_argument('--num_points', type=int, default=2048, help='Point Number [default: 2048]')
=======
    parser.add_argument('--num_points', type=int, default=2048,
                        help='Point Number [default: 2048]')
>>>>>>> 051ead64
    parser.add_argument('--dropout', type=float, default=0.5, metavar='N',
                        help='Dropout ratio in transformer')
    parser.add_argument('--batch_size', type=int, default=32, metavar='batch_size',
                        help='Size of batch)')
    parser.add_argument('--test_batch_size', type=int, default=10, metavar='batch_size',
                        help='Size of batch)')
    parser.add_argument('--epochs', type=int, default=250, metavar='N',
                        help='number of episode to train ')
    parser.add_argument('--use_sgd', action='store_true', default=False,
                        help='Use SGD')
    parser.add_argument('--lr', type=float, default=0.001, metavar='LR',
                        help='learning rate (default: 0.001, 0.1 if using sgd)')
    parser.add_argument('--momentum', type=float, default=0.9, metavar='M',
                        help='SGD momentum (default: 0.9)')
    parser.add_argument('--no_cuda', action='store_true', default=False,
                        help='enables CUDA training')
    parser.add_argument('--seed', type=int, default=1234, metavar='S',
                        help='random seed (default: 1)')
    parser.add_argument('--eval', action='store_true', default=False,
                        help='evaluate the model')
    parser.add_argument('--cycle', type=bool, default=False, metavar='N',
                        help='Whether to use cycle consistency')
    parser.add_argument('--gaussian_noise', type=bool, default=False, metavar='N',
                        help='Wheter to add gaussian noise')
    parser.add_argument('--unseen', type=bool, default=False, metavar='N',
                        help='Whether to test on unseen category')
    parser.add_argument('--dataset', type=str, default='SceneflowDataset',
                        choices=['SceneflowDataset'], metavar='N',
                        help='dataset to use')
    parser.add_argument('--dataset_path', type=str, default='../../datasets/data_processed_maxcut_35_20k_2k_8192', metavar='N',
                        help='dataset to use')
    parser.add_argument('--model_path', type=str, default='', metavar='N',
                        help='Pretrained model path')

    args = parser.parse_args()
    # os.environ['CUDA_VISIBLE_DEVICES'] = '0'
    # CUDA settings
    torch.backends.cudnn.deterministic = True
    torch.manual_seed(args.seed)
    torch.cuda.manual_seed_all(args.seed)
    np.random.seed(args.seed)

    # boardio = SummaryWriter(log_dir='checkpoints/' + args.exp_name)
    boardio = []
    _init_(args)

    textio = IOStream('checkpoints/' + args.exp_name + '/run.log')
    textio.cprint(str(args))

    if args.dataset == 'modelnet40':
        train_loader = DataLoader(
            ModelNet40(num_points=args.num_points, partition='train', gaussian_noise=args.gaussian_noise,
                       unseen=args.unseen, factor=args.factor),
            batch_size=args.batch_size, shuffle=True, drop_last=True)
        test_loader = DataLoader(
            ModelNet40(num_points=args.num_points, partition='test', gaussian_noise=args.gaussian_noise,
                       unseen=args.unseen, factor=args.factor),
            batch_size=args.test_batch_size, shuffle=False, drop_last=False)
    elif args.dataset == 'SceneflowDataset':
        train_loader = DataLoader(
            SceneflowDataset(npoints=args.num_points, root = args.dataset_path, partition='train'),
            batch_size=args.batch_size, shuffle=True, drop_last=True)
        test_loader = DataLoader(
            SceneflowDataset(npoints=args.num_points, root = args.dataset_path, partition='test'),
            batch_size=args.test_batch_size, shuffle=False, drop_last=False)
    else:
        raise Exception("not implemented")

    if args.model == 'flownet':
        net = FlowNet3D(args).cuda()
        net.apply(weights_init)
        if args.eval:
            if args.model_path is '':
                model_path = 'checkpoints' + '/' + args.exp_name + '/models/model.best.t7'
            else:
                model_path = args.model_path
                print(model_path)
            if not os.path.exists(model_path):
                print("can't find pretrained model")
                return
            net.load_state_dict(torch.load(model_path), strict=False)
        if torch.cuda.device_count() > 1:
            net = nn.DataParallel(net)
            print("Let's use", torch.cuda.device_count(), "GPUs!")
    else:
        raise Exception('Not implemented')
    if args.eval:
        test(args, net, test_loader, boardio, textio)
    else:
        train(args, net, train_loader, test_loader, boardio, textio)


    print('FINISH')
    # boardio.close()


if __name__ == '__main__':
    main()<|MERGE_RESOLUTION|>--- conflicted
+++ resolved
@@ -155,12 +155,8 @@
                         help='Model to use, [flownet]')
     parser.add_argument('--emb_dims', type=int, default=512, metavar='N',
                         help='Dimension of embeddings')
-<<<<<<< HEAD
-    parser.add_argument('--num_points', type=int, default=2048, help='Point Number [default: 2048]')
-=======
     parser.add_argument('--num_points', type=int, default=2048,
                         help='Point Number [default: 2048]')
->>>>>>> 051ead64
     parser.add_argument('--dropout', type=float, default=0.5, metavar='N',
                         help='Dropout ratio in transformer')
     parser.add_argument('--batch_size', type=int, default=32, metavar='batch_size',
